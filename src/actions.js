/*
 * Adapted from https://github.com/EmilTholin/svelte-routing
 *
 * https://github.com/EmilTholin/svelte-routing/blob/master/LICENSE
 */

import { shouldNavigate, findClosest, addListener, isFunction } from "./utils";

<<<<<<< HEAD
const createAction = getAnchor => (node, navigate) => {
  const handleClick = event => {
    const anchor = getAnchor(event);
    if (anchor && anchor.target === "" && shouldNavigate(event)) {
      event.preventDefault();
      const to = anchor.pathname + anchor.search + anchor.hash;
      navigate(to, { replace: anchor.hasAttribute("replace") });
    }
  };
  const unlisten = addListener(node, "click", handleClick);
  return { destroy: unlisten };
=======
const createAction = getAnchor => (node, navigate = defaultNavigate) => {
	const handleClick = event => {
		const anchor = getAnchor(event);
		if (anchor && anchor.target === "" && shouldNavigate(event)) {
			event.preventDefault();
			const to = anchor.pathname + anchor.search + anchor.hash;
			navigate(to, { replace: anchor.hasAttribute("replace") });
		}
	};
	const unlisten = addListener(node, "click", handleClick);
	return { destroy: unlisten };
>>>>>>> d6705fa6
};

// prettier-ignore
/**
 * A link action that can be added to <a href=""> tags rather
 * than using the <Link> component.
 *
 * Example:
 * ```html
 * <a href="/post/{postId}" use:link>{post.title}</a>
 * ```
 */
export const link = /*#__PURE__*/createAction(event => event.currentTarget); // eslint-disable-line spaced-comment, max-len

// prettier-ignore
/**
 * An action to be added at a root element of your application to
 * capture all relative links and push them onto the history stack.
 *
 * Example:
 * ```html
 * <div use:links>
 *   <Router>
 *     <Route path="/" component={Home} />
 *     <Route path="/p/:projectId/:docId" component={ProjectScreen} />
 *     {#each projects as project}
 *       <a href="/p/{project.id}">{project.title}</a>
 *     {/each}
 *   </Router>
 * </div>
 * ```
 */
export const links = /*#__PURE__*/createAction(event => { // eslint-disable-line spaced-comment
  const anchor = findClosest("A", event.target);
  if (
    anchor &&
    isFunction(anchor.hasAttribute) &&
    !anchor.hasAttribute("noroute")
  ) {
    return anchor;
  }
  return null;
});<|MERGE_RESOLUTION|>--- conflicted
+++ resolved
@@ -6,20 +6,7 @@
 
 import { shouldNavigate, findClosest, addListener, isFunction } from "./utils";
 
-<<<<<<< HEAD
 const createAction = getAnchor => (node, navigate) => {
-  const handleClick = event => {
-    const anchor = getAnchor(event);
-    if (anchor && anchor.target === "" && shouldNavigate(event)) {
-      event.preventDefault();
-      const to = anchor.pathname + anchor.search + anchor.hash;
-      navigate(to, { replace: anchor.hasAttribute("replace") });
-    }
-  };
-  const unlisten = addListener(node, "click", handleClick);
-  return { destroy: unlisten };
-=======
-const createAction = getAnchor => (node, navigate = defaultNavigate) => {
 	const handleClick = event => {
 		const anchor = getAnchor(event);
 		if (anchor && anchor.target === "" && shouldNavigate(event)) {
@@ -30,7 +17,6 @@
 	};
 	const unlisten = addListener(node, "click", handleClick);
 	return { destroy: unlisten };
->>>>>>> d6705fa6
 };
 
 // prettier-ignore
