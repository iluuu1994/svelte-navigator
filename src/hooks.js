--- conflicted
+++ resolved
@@ -1,9 +1,5 @@
 import { getContext } from "svelte";
-<<<<<<< HEAD
-import { derived } from "svelte/store";
-=======
 import { derived, get } from "svelte/store";
->>>>>>> d70e0e18
 import { LOCATION, ROUTER, ROUTE } from "./contexts";
 import { resolveLink, match, normalizeLocation } from "./routes";
 
@@ -125,16 +121,10 @@
   ```
  */
 export function useLinkResolve() {
-<<<<<<< HEAD
-  const routeCtx = getContext(ROUTE);
-  const routeBase = (routeCtx && routeCtx.base) || "/";
-  const { basepath: appBase, base } = getContext(ROUTER);
-=======
   const routeStore = getContext(ROUTE);
   const routeBase = routeStore ? get(routeStore).base : "/";
   const { basepath: appBase, base: baseStore } = getContext(ROUTER);
   const base = get(baseStore);
->>>>>>> d70e0e18
   /**
    * Resolves the path relative to the current route and basepath.
    *
