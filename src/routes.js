import {
	segmentize,
	join,
	addQuery,
	startsWith,
	paramRegex,
	isSplat,
	isRootSegment,
	isDynamic,
	stripSplat,
	normalizePath,
} from "./paths";
import { ROUTER_ID, fail } from "./warning";
import { isUndefined } from "./utils";

const SEGMENT_POINTS = 4;
const STATIC_POINTS = 3;
const DYNAMIC_POINTS = 2;
const SPLAT_PENALTY = 1;
const ROOT_POINTS = 1;

/**
 * Score a route depending on how its individual segments look
 * @param {object} route
 * @param {number} index
 * @return {object}
 */
export function rankRoute(route, index) {
	const score = route.default
		? 0
		: segmentize(route.fullPath).reduce((acc, segment) => {
				let nextScore = acc;
				nextScore += SEGMENT_POINTS;

				if (isRootSegment(segment)) {
					nextScore += ROOT_POINTS;
				} else if (isDynamic(segment)) {
					nextScore += DYNAMIC_POINTS;
				} else if (isSplat(segment)) {
					nextScore -= SEGMENT_POINTS + SPLAT_PENALTY;
				} else {
					nextScore += STATIC_POINTS;
				}

				return nextScore;
		  }, 0);

	return { route, score, index };
}

/**
 * Give a score to all routes and sort them on that
 * @param {object[]} routes
 * @return {object[]}
 */
export function rankRoutes(routes) {
	return (
		routes
			.map(rankRoute)
			// If two routes have the exact same score, we go by index instead
			.sort((a, b) => {
				if (a.score < b.score) {
					return 1;
				}
				if (a.score > b.score) {
					return -1;
				}
				return a.index - b.index;
			})
	);
}

/**
 * Ranks and picks the best route to match. Each segment gets the highest
 * amount of points, then the type of segment gets an additional amount of
 * points where
 *
 *  static > dynamic > splat > root
 *
 * This way we don't have to worry about the order of our routes, let the
 * computers do it.
 *
 * A route looks like this
 *
 *  { fullPath, default, value }
 *
 * And a returned match looks like:
 *
 *  { route, params, uri }
 *
 * @param {object[]} routes
 * @param {string} uri
 * @return {?object}
 */
export function pick(routes, uri) {
	let bestMatch;
	let defaultMatch;

	const [uriPathname] = uri.split("?");
	const uriSegments = segmentize(uriPathname);
	const isRootUri = uriSegments[0] === "";
	const ranked = rankRoutes(routes);

	for (let i = 0, l = ranked.length; i < l; i++) {
		const { route } = ranked[i];
		let missed = false;
		const params = {};

		// eslint-disable-next-line no-shadow
		const createMatch = uri => ({ ...route, params, uri });

		if (route.default) {
			defaultMatch = createMatch(uri);
			continue;
		}

		const routeSegments = segmentize(route.fullPath);
		const max = Math.max(uriSegments.length, routeSegments.length);
		let index = 0;

		for (; index < max; index++) {
			const routeSegment = routeSegments[index];
			const uriSegment = uriSegments[index];

			if (!isUndefined(routeSegment) && isSplat(routeSegment)) {
				// Hit a splat, just grab the rest, and return a match
				// uri:   /files/documents/work
				// route: /files/* or /files/*splatname
				const splatName = routeSegment === "*" ? "*" : routeSegment.slice(1);

				params[splatName] = uriSegments
					.slice(index)
					.map(decodeURIComponent)
					.join("/");
				break;
			}

			if (isUndefined(uriSegment)) {
				// URI is shorter than the route, no match
				// uri:   /users
				// route: /users/:userId
				missed = true;
				break;
			}

			const dynamicMatch = paramRegex.exec(routeSegment);

			if (dynamicMatch && !isRootUri) {
				const value = decodeURIComponent(uriSegment);
				params[dynamicMatch[1]] = value;
			} else if (routeSegment !== uriSegment) {
				// Current segments don't match, not dynamic, not splat, so no match
				// uri:   /users/123/settings
				// route: /users/:id/profile
				missed = true;
				break;
			}
		}

		if (!missed) {
			bestMatch = createMatch(join(...uriSegments.slice(0, index)));
			break;
		}
	}

	return bestMatch || defaultMatch || null;
}

/**
 * Check if the `route.fullPath` matches the `uri`.
 * @param {Object} route
 * @param {string} uri
 * @return {?object}
 */
export function match(route, uri) {
	return pick([route], uri);
}

/**
 * Resolve URIs as though every path is a directory, no files. Relative URIs
 * in the browser can feel awkward because not only can you be "in a directory",
 * you can be "at a file", too. For example:
 *
 *  browserSpecResolve('foo', '/bar/') => /bar/foo
 *  browserSpecResolve('foo', '/bar') => /foo
 *
 * But on the command line of a file system, it's not as complicated. You can't
 * `cd` from a file, only directories. This way, links have to know less about
 * their current path. To go deeper you can do this:
 *
 *  <Link to="deeper"/>
 *  // instead of
 *  <Link to=`{${props.uri}/deeper}`/>
 *
 * Just like `cd`, if you want to go deeper from the command line, you do this:
 *
 *  cd deeper
 *  # not
 *  cd $(pwd)/deeper
 *
 * By treating every path as a directory, linking to relative paths should
 * require less contextual information and (fingers crossed) be more intuitive.
 * @param {string} to
 * @param {string} base
 * @return {string}
 */
export function resolve(to, base) {
	// /foo/bar, /baz/qux => /foo/bar
	if (startsWith(to, "/")) {
		return to;
	}

	const [toPathname, toQuery] = to.split("?");
	const [basePathname] = base.split("?");
	const toSegments = segmentize(toPathname);
	const baseSegments = segmentize(basePathname);

	// ?a=b, /users?b=c => /users?a=b
	if (toSegments[0] === "") {
		return addQuery(basePathname, toQuery);
	}

	// profile, /users/789 => /users/789/profile
	if (!startsWith(toSegments[0], ".")) {
		const pathname = baseSegments.concat(toSegments).join("/");
		return addQuery((basePathname === "/" ? "" : "/") + pathname, toQuery);
	}

	// ./       , /users/123 => /users/123
	// ../      , /users/123 => /users
	// ../..    , /users/123 => /
	// ../../one, /a/b/c/d   => /a/b/one
	// .././one , /a/b/c/d   => /a/b/c/one
	const allSegments = baseSegments.concat(toSegments);
	const segments = [];

	allSegments.forEach(segment => {
		if (segment === "..") {
			segments.pop();
		} else if (segment !== ".") {
			segments.push(segment);
		}
	});

	return addQuery(`/${segments.join("/")}`, toQuery);
}

/**
 * Normalizes a location for consumption by `Route` children and the `Router`.
 * It removes the apps basepath from the pathname
 * and sets default values for `search` and `hash` properties.
 *
 * @param {Object} location The current global location supplied by the history component
 * @param {string} basepath The applications basepath (i.e. when serving from a subdirectory)
 *
 * @returns The normalized location
 */
export function normalizeLocation(location, basepath) {
	const { pathname, hash = "", search = "", state } = location;
	const baseSegments = segmentize(basepath, true);
	const pathSegments = segmentize(pathname, true);
	while (baseSegments.length) {
		if (baseSegments[0] !== pathSegments[0]) {
			fail(
				ROUTER_ID,
				`Invalid state: All locations must begin with the basepath "${basepath}", found "${pathname}"`,
			);
		}
		baseSegments.shift();
		pathSegments.shift();
	}
	return {
		pathname: join(...pathSegments),
		hash,
		search,
		state,
	};
}

<<<<<<< HEAD
=======
const normalizeUrlFragment = frag => (frag.length === 1 ? "" : frag);

/**
 * Creates a location object from an url.
 * It is used to create a location from the url prop used in SSR
 *
 * @param {string} url The url string (e.g. "/path/to/somewhere")
 *
 * @returns {{ pathname: string; search: string; hash: string }} The location
 */
export function createLocation(url) {
	const searchIndex = url.indexOf("?");
	const hashIndex = url.indexOf("#");
	const hasSearchIndex = searchIndex !== -1;
	const hasHashIndex = hashIndex !== -1;
	const hash = hasHashIndex ? normalizeUrlFragment(url.substr(hashIndex)) : "";
	const pathnameAndSearch = hasHashIndex ? url.substr(0, hashIndex) : url;
	const search = hasSearchIndex
		? normalizeUrlFragment(pathnameAndSearch.substr(searchIndex))
		: "";
	const pathname = hasSearchIndex
		? pathnameAndSearch.substr(0, searchIndex)
		: pathnameAndSearch;
	return { pathname, search, hash };
}

>>>>>>> d6705fa6
/**
 * Resolves a link relative to the parent Route and the Routers basepath.
 *
 * @param {string} path The given path, that will be resolved
 * @param {string} routeBase The current Routes base path
 * @param {string} appBase The basepath of the app. Used, when serving from a subdirectory
 * @returns {string} The resolved path
 *
 * @example
 * resolveLink("relative", "/routeBase", "/") // -> "/routeBase/relative"
 * resolveLink("/absolute", "/routeBase", "/") // -> "/absolute"
 * resolveLink("relative", "/routeBase", "/base") // -> "/base/routeBase/relative"
 * resolveLink("/absolute", "/routeBase", "/base") // -> "/base/absolute"
 */
export function resolveLink(path, routeBase, appBase) {
	return join(appBase, resolve(path, routeBase));
}

/**
 * Get the uri for a Route, by matching it against the current location.
 *
 * @param {string} routePath The Routes resolved path
 * @param {string} pathname The current locations pathname
 */
export function extractBaseUri(routePath, pathname) {
	const fullPath = normalizePath(stripSplat(routePath));
	const baseSegments = segmentize(fullPath, true);
	const pathSegments = segmentize(pathname, true).slice(0, baseSegments.length);
	const routeMatch = match({ fullPath }, join(...pathSegments));
	return routeMatch && routeMatch.uri;
}<|MERGE_RESOLUTION|>--- conflicted
+++ resolved
@@ -277,35 +277,6 @@
 	};
 }
 
-<<<<<<< HEAD
-=======
-const normalizeUrlFragment = frag => (frag.length === 1 ? "" : frag);
-
-/**
- * Creates a location object from an url.
- * It is used to create a location from the url prop used in SSR
- *
- * @param {string} url The url string (e.g. "/path/to/somewhere")
- *
- * @returns {{ pathname: string; search: string; hash: string }} The location
- */
-export function createLocation(url) {
-	const searchIndex = url.indexOf("?");
-	const hashIndex = url.indexOf("#");
-	const hasSearchIndex = searchIndex !== -1;
-	const hasHashIndex = hashIndex !== -1;
-	const hash = hasHashIndex ? normalizeUrlFragment(url.substr(hashIndex)) : "";
-	const pathnameAndSearch = hasHashIndex ? url.substr(0, hashIndex) : url;
-	const search = hasSearchIndex
-		? normalizeUrlFragment(pathnameAndSearch.substr(searchIndex))
-		: "";
-	const pathname = hasSearchIndex
-		? pathnameAndSearch.substr(0, searchIndex)
-		: pathnameAndSearch;
-	return { pathname, search, hash };
-}
-
->>>>>>> d6705fa6
 /**
  * Resolves a link relative to the parent Route and the Routers basepath.
  *
