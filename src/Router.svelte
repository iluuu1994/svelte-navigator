--- conflicted
+++ resolved
@@ -6,195 +6,6 @@
 </script>
 
 <script>
-<<<<<<< HEAD
-  /*
-   * Adapted from https://github.com/EmilTholin/svelte-routing
-   *
-   * https://github.com/EmilTholin/svelte-routing/blob/master/LICENSE
-   */
-
-  import { getContext, setContext, onMount } from "svelte";
-  import { writable } from "svelte/store";
-  import { parsePath } from "svelte-navigator-history";
-  import { LOCATION, ROUTER } from "./contexts";
-  import { normalizePath } from "./paths";
-  import { pick, match, normalizeLocation } from "./routes";
-  import { isSSR } from "./utils";
-  import { warn, fail, ROUTER_ID } from "./warning";
-  import {
-    pushFocusCandidate,
-    visuallyHiddenStyle,
-    createTriggerFocus,
-  } from "./a11y";
-
-  const defaultBasepath = "/";
-
-  export let basepath = defaultBasepath;
-  export let url = null;
-  export let history = null;
-  export let primary = true;
-  export let a11y = {};
-
-  const a11yConfig = {
-    createAnnouncement: route => `Navigated to ${route.uri}`,
-    announcements: true,
-    ...a11y,
-  };
-
-  // Remember the initial `basepath`, so we can fire a warning
-  // when the user changes it later
-  const initialBasepath = basepath;
-  const normalizedBasepath = normalizePath(basepath);
-
-  const locationContext = getContext(LOCATION);
-  const routerContext = getContext(ROUTER);
-
-  const isTopLevelRouter = !locationContext;
-  const routerId = createId();
-
-  const manageFocus = primary && !(routerContext && !routerContext.manageFocus);
-  const announcementText = writable("");
-
-  const routes = writable([]);
-  const activeRoute = writable(null);
-  // Used in SSR to synchronously set that a Route is active.
-  let hasActiveRoute = false;
-
-  // Nesting level of router.
-  // We will need this to identify sibling routers, when moving
-  // focus on navigation, so we can focus the first possible router
-  const level = isTopLevelRouter ? 0 : routerContext.level + 1;
-
-  if (isTopLevelRouter && !history) {
-    fail(
-      ROUTER_ID,
-      "Top level Routers require a history, but none was supplied",
-    );
-  }
-
-  const location = isTopLevelRouter
-    ? writable(
-        normalizeLocation(
-          // If we're running an SSR we force the location to the `url` prop
-          isSSR ? parsePath(url) : history.location,
-          normalizedBasepath,
-        ),
-      )
-    : locationContext;
-  const prevLocation = writable($location);
-
-  const triggerFocus = createTriggerFocus(
-    a11yConfig,
-    announcementText,
-    location,
-  );
-
-  const createRouteFilter = routeId => routeList =>
-    routeList.filter(routeItem => routeItem.id !== routeId);
-
-  function registerRoute(route) {
-    if (isSSR) {
-      // In SSR we should set the activeRoute immediately if it is a match.
-      // If there are more Routes being registered after a match is found,
-      // we just skip them.
-      if (hasActiveRoute) {
-        return;
-      }
-
-      const matchingRoute = match(route, $location.pathname);
-      if (matchingRoute) {
-        hasActiveRoute = true;
-        // Return the match in SSR mode, so the matched Route can use it immediatly.
-        // Waiting for activeRoute to update does not work, because it updates
-        // after the Route is initialized
-        return matchingRoute; // eslint-disable-line consistent-return
-      }
-    } else {
-      routes.update(prevRoutes => {
-        // Remove an old version of the updated route,
-        // before pushing the new version
-        const nextRoutes = createRouteFilter(route.id)(prevRoutes);
-        nextRoutes.push(route);
-        return nextRoutes;
-      });
-    }
-  }
-
-  function unregisterRoute(routeId) {
-    routes.update(createRouteFilter(routeId));
-  }
-
-  if (!isTopLevelRouter && basepath !== defaultBasepath) {
-    warn(
-      ROUTER_ID,
-      'Only top-level Routers can have a "basepath" prop. It is ignored.',
-      { basepath },
-    );
-  }
-  $: if (basepath !== initialBasepath) {
-    warn(ROUTER_ID, 'You cannot change the "basepath" prop. It is ignored.');
-  }
-
-  // This reactive statement will be run when the Router is created
-  // when there are no Routes and then again the following tick, so it
-  // will not find an active Route in SSR and in the browser it will only
-  // pick an active Route after all Routes have been registered.
-  $: {
-    const bestMatch = pick($routes, $location.pathname);
-    activeRoute.set(bestMatch);
-  }
-
-  // Manage focus and announce navigation to screen reader users
-  $: {
-    if (isTopLevelRouter) {
-      const hasHash = !!$location.hash;
-      // When a hash is present in the url, we skip focus management, because
-      // focusing a different element will prevent in-page jumps (See #3)
-      const shouldManageFocus = !hasHash && manageFocus;
-      // We don't want to make an announcement, when the hash changes,
-      // but the active route stays the same
-      const announceNavigation =
-        !hasHash || $location.pathname !== $prevLocation.pathname;
-      triggerFocus(shouldManageFocus, announceNavigation);
-    }
-  }
-
-  // Queue matched Route, so top level Router can decide which Route to focus.
-  // Non primary Routers should just be ignored
-  $: if (manageFocus && $activeRoute && $activeRoute.primary) {
-    pushFocusCandidate({ level, routerId, route: $activeRoute });
-  }
-
-  if (isTopLevelRouter) {
-    // The topmost Router in the tree is responsible for updating
-    // the location store and supplying it through context.
-    onMount(() => {
-      const unlisten = history.listen(changedHistory => {
-        const normalizedLocation = normalizeLocation(
-          changedHistory.location,
-          normalizedBasepath,
-        );
-        prevLocation.set($location);
-        location.set(normalizedLocation);
-      });
-
-      return unlisten;
-    });
-
-    setContext(LOCATION, location);
-  }
-
-  setContext(ROUTER, {
-    activeRoute,
-    registerRoute,
-    unregisterRoute,
-    manageFocus,
-    level,
-    id: routerId,
-    history: isTopLevelRouter ? history : routerContext.history,
-    basepath: isTopLevelRouter ? normalizedBasepath : routerContext.basepath,
-  });
-=======
 	/*
 	 * Adapted from https://github.com/EmilTholin/svelte-routing
 	 *
@@ -203,12 +14,12 @@
 
 	import { getContext, setContext, onMount } from "svelte";
 	import { writable } from "svelte/store";
+	import { parsePath } from "svelte-navigator-history";
 	import { LOCATION, ROUTER } from "./contexts";
-	import { globalHistory } from "./history";
 	import { normalizePath } from "./paths";
-	import { pick, match, normalizeLocation, createLocation } from "./routes";
+	import { pick, match, normalizeLocation } from "./routes";
 	import { isSSR } from "./utils";
-	import { warn, ROUTER_ID } from "./warning";
+	import { warn, fail, ROUTER_ID } from "./warning";
 	import {
 		pushFocusCandidate,
 		visuallyHiddenStyle,
@@ -219,7 +30,7 @@
 
 	export let basepath = defaultBasepath;
 	export let url = null;
-	export let history = globalHistory;
+	export let history = null;
 	export let primary = true;
 	export let a11y = {};
 
@@ -253,14 +64,21 @@
 	// focus on navigation, so we can focus the first possible router
 	const level = isTopLevelRouter ? 0 : routerContext.level + 1;
 
-	// If we're running an SSR we force the location to the `url` prop
-	const getInitialLocation = () =>
-		normalizeLocation(
-			isSSR ? createLocation(url) : history.location,
-			normalizedBasepath,
+	if (isTopLevelRouter && !history) {
+		fail(
+			ROUTER_ID,
+			"Top level Routers require a history, but none was supplied",
 		);
+	}
+
 	const location = isTopLevelRouter
-		? writable(getInitialLocation())
+		? writable(
+				normalizeLocation(
+					// If we're running an SSR we force the location to the `url` prop
+					isSSR ? parsePath(url) : history.location,
+					normalizedBasepath,
+				),
+		  )
 		: locationContext;
 	const prevLocation = writable($location);
 
@@ -375,7 +193,6 @@
 		history: isTopLevelRouter ? history : routerContext.history,
 		basepath: isTopLevelRouter ? normalizedBasepath : routerContext.basepath,
 	});
->>>>>>> d6705fa6
 </script>
 
 <div style="display:none;" aria-hidden="true" data-svnav-router={routerId} />
